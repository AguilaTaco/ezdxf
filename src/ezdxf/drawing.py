# Created: 11.03.2011
# Copyright (c) 2011-2020, Manfred Moitzi
# License: MIT License
<<<<<<< HEAD
from typing import TYPE_CHECKING, TextIO, BinaryIO, Iterable, Union, Sequence, Tuple, Callable, cast
from typing import Optional
=======
from typing import TYPE_CHECKING, TextIO, BinaryIO, Iterable, Union, Sequence, Tuple, Callable, cast, Optional
>>>>>>> 0fb31c21
from datetime import datetime
import io
import base64
import logging
from itertools import chain

from ezdxf.lldxf.const import acad_release, BLK_XREF, BLK_EXTERNAL, DXFValueError, acad_release_to_dxf_version
from ezdxf.lldxf.const import DXF13, DXF14, DXF2000, DXF2007, DXF12, DXF2013, \
    versions_supported_by_save, versions_supported_by_new
from ezdxf.lldxf.const import DXFVersionError
from ezdxf.lldxf.loader import load_dxf_structure, fill_database, SectionDict
from ezdxf.lldxf import repair
from ezdxf.lldxf.tagwriter import TagWriter, BinaryTagWriter

from ezdxf.entitydb import EntityDB
from ezdxf.entities.factory import EntityFactory
from ezdxf.layouts.layouts import Layouts
from ezdxf.tools.codepage import tocodepage, toencoding
from ezdxf.tools.juliandate import juliandate
from ezdxf.options import options

from ezdxf.tools import guid
from ezdxf.tracker import Tracker
from ezdxf.query import EntityQuery
from ezdxf.groupby import groupby
from ezdxf.render.dimension import DimensionRenderer

from ezdxf.sections.header import HeaderSection
from ezdxf.sections.classes import ClassesSection
from ezdxf.sections.tables import TablesSection
from ezdxf.sections.blocks import BlocksSection
from ezdxf.sections.entities import EntitySection, StoredSection
from ezdxf.sections.objects import ObjectsSection
from ezdxf.sections.acdsdata import AcDsDataSection

from ezdxf.entities.dxfgroups import GroupCollection
from ezdxf.entities.material import MaterialCollection
from ezdxf.entities.mleader import MLeaderStyleCollection
from ezdxf.entities.mline import MLineStyleCollection

logger = logging.getLogger('ezdxf')
MANAGED_SECTIONS = {'HEADER', 'CLASSES', 'TABLES', 'BLOCKS', 'ENTITIES', 'OBJECTS', 'ACDSDATA'}

if TYPE_CHECKING:
    from ezdxf.eztypes import DXFTag, Table, ViewportTable, VPort
    from ezdxf.eztypes import Dictionary, BlockLayout, Layout
    from ezdxf.eztypes import DXFEntity, Layer, Auditor

    LayoutType = Union[Layout, BlockLayout]

TFilterStack = Sequence[Sequence[Callable[[Iterable['DXFTag']], Iterable['DXFTag']]]]


# [(raw_tag_filter1, raw_tag_filter2), (compiled_tag_filter1, )]

class Drawing:
    def __init__(self, dxfversion=DXF2013):
        self.entitydb = EntityDB()
        self.dxffactory = EntityFactory(self)
        self.tracker = Tracker()
        target_dxfversion = dxfversion.upper()
        self._dxfversion: str = acad_release_to_dxf_version.get(target_dxfversion, target_dxfversion)
        if self._dxfversion not in versions_supported_by_new:
            raise DXFVersionError(f'Unsupported DXF version "{self.dxfversion}".')
        # Store original dxf version if loaded (and maybe converted R13/14) from file.
        self._loaded_dxfversion: Optional[str] = None
        self.encoding: str = 'cp1252'  # read/write
        self.filename: Optional[str] = None

        # named objects dictionary
        self.rootdict: 'Dictionary' = None

        # DXF sections
        self.header: HeaderSection = None
        self.classes: ClassesSection = None
        self.tables: TablesSection = None
        self.blocks: BlocksSection = None
        self.entities: EntitySection = None
        self.objects: ObjectsSection = None

        # DXF R2013 and later
        self.acdsdata: AcDsDataSection = None

        self.stored_sections = []
        self.layouts: Layouts = None
        self.groups: GroupCollection = None
        self.materials: MaterialCollection = None
        self.mleader_styles: MLeaderStyleCollection = None
        self.mline_styles: MLineStyleCollection = None
        self._acad_compatible = True  # will generated DXF file compatible with AutoCAD
        self._dimension_renderer = DimensionRenderer()  # set DIMENSION rendering engine
        self._acad_incompatibility_reason = set()  # avoid multiple warnings for same reason
        # Don't create any new entities here:
        # New created handles could collide with handles loaded from DXF file.
        assert len(self.entitydb) == 0

    @classmethod
    def new(cls, dxfversion: str = DXF2013) -> 'Drawing':
        """ Create new drawing. Package users should use the factory function :func:`ezdxf.new`.
        (internal API)
        """
        doc = cls(dxfversion)
        doc._setup()
        return doc

    def _setup(self):
        self.header = HeaderSection.new()
        self.classes = ClassesSection(self)
        self.tables = TablesSection(self)
        self.blocks = BlocksSection(self)
        self.entities = EntitySection(self)
        self.objects = ObjectsSection(self)
        self.acdsdata = AcDsDataSection(self)  # AcDSData section is not supported for new drawings
        self.rootdict = self.objects.rootdict
        self.objects.setup_objects_management_tables(self.rootdict)  # create missing tables
        self.layouts = Layouts.setup(self)
        self._finalize_setup()

    def _finalize_setup(self):
        """ Common setup tasks for new and loaded DXF drawings. """
        self.groups = GroupCollection(self)
        self.materials = MaterialCollection(self)

        self.mline_styles = MLineStyleCollection(self)
        # all required internal structures are ready
        # now do the stuff to please AutoCAD
        self._create_required_table_entries()

        # mleader_styles requires text styles
        self.mleader_styles = MLeaderStyleCollection(self)
        self._set_required_layer_attributes()
        self._setup_metadata()

    def _create_required_table_entries(self):
        self._create_required_vports()
        self._create_required_linetypes()
        self._create_required_layers()
        self._create_required_styles()
        self._create_required_appids()
        self._create_required_dimstyles()

    def _set_required_layer_attributes(self):
        for layer in self.layers:  # type: Layer
            layer.set_required_attributes()

    def _create_required_vports(self):
        if '*Active' not in self.viewports:
            self.viewports.new('*Active')

    def _create_required_appids(self):
        if 'ACAD' not in self.appids:
            self.appids.new('ACAD')

    def _create_required_linetypes(self):
        linetypes = self.linetypes
        for name in ('ByBlock', 'ByLayer', 'Continuous'):
            if name not in linetypes:
                linetypes.new(name)

    def _create_required_dimstyles(self):
        if 'Standard' not in self.dimstyles:
            self.dimstyles.new('Standard')

    def _create_required_styles(self):
        if 'Standard' not in self.styles:
            self.styles.new('Standard')

    def _create_required_layers(self):
        layers = self.layers
        if '0' not in layers:
            layers.new('0')
        if 'Defpoints' not in layers:
            layers.new('Defpoints', dxfattribs={'plot': 0})  # do not plot
        else:
            # AutoCAD requires a plot flag = 0
            layers.get('Defpoints').dxf.plot = 0

    def _setup_metadata(self):
        self.header['$ACADVER'] = self.dxfversion
        self.header['$TDCREATE'] = juliandate(datetime.now())
        self.reset_fingerprint_guid()
        self.reset_version_guid()

    @property
    def dxfversion(self) -> str:
        """ Get current DXF version. """
        return self._dxfversion

    @dxfversion.setter
    def dxfversion(self, version) -> None:
        """ Set current DXF version. """
        self._dxfversion = self._validate_dxf_version(version)
        self.header['$ACADVER'] = version

    @property
    def output_encoding(self):
        """ Returns required output encoding for writing document to a text streams. """
        return 'utf-8' if self.dxfversion >= DXF2007 else self.encoding

    def _validate_dxf_version(self, version: str) -> str:
        version = version.upper()
        version = acad_release_to_dxf_version.get(version, version)  # translates 'R12' -> 'AC1009'
        if version not in versions_supported_by_save:
            raise DXFVersionError(f'Unsupported DXF version "{version}".')
        if version == DXF12:
            if self._dxfversion > DXF12:
                logger.warning(f'Downgrade from DXF {self.acad_release} to R12 may create an invalid DXF file.')
        elif version < self._dxfversion:
            logger.info(f'Downgrade from DXF {self.acad_release} to {acad_release[version]} can cause lost of features.')
        return version

    @classmethod
    def read(cls, stream: TextIO, legacy_mode: bool = False, filter_stack: TFilterStack = None) -> 'Drawing':
        """ Open an existing drawing. Package users should use the factory function :func:`ezdxf.read`.

        Args:
             stream: text stream yielding text (unicode) strings by readline()
             legacy_mode: apply some low level filters to correct some quirks allowed in legacy (R12) files
             filter_stack: interface to put filters between reading layers, list of callable filters, for now
                           two levels are supported, after low level tagging (DXFVertex) and after compiling tags to
                           DXFVertex and DXFBinaryTag.

                TFilterStack: Sequence[Sequence[Callable[[Iterable[DXFTag]], Iterable[DXFTag]]]]
                e.g. [(raw_tag_filter1, raw_tag_filter2), (compiled_tag_filter1, )]

        """
        from .lldxf.tagger import ascii_tags_loader
        tag_loader = ascii_tags_loader(stream)
        return cls.load(tag_loader, legacy_mode=legacy_mode, filter_stack=filter_stack)

    @classmethod
    def load(cls, tag_loader: Iterable['DXFTag'], legacy_mode: bool = False,
             filter_stack: TFilterStack = None) -> 'Drawing':
        """ Load DXF document from DXF tag loader.

        Args:
             tag_loader: DXF tag loader
             legacy_mode: apply some low level filters to correct some quirks allowed in legacy (R12) files
             filter_stack: interface to put filters between reading layers, list of callable filters, for now
                           two levels are supported, after low level tagging (DXFVertex) and after compiling tags to
                           DXFVertex and DXFBinaryTag.

                TFilterStack: Sequence[Sequence[Callable[[Iterable[DXFTag]], Iterable[DXFTag]]]]
                e.g. [(raw_tag_filter1, raw_tag_filter2), (compiled_tag_filter1, )]

        """
        from .lldxf.tagger import tag_compiler
        raw_tag_filters = []
        compiled_tag_filters = []

        if filter_stack:
            # maybe more levels in the future
            raw_tag_filters, compiled_tag_filters, *_ = filter_stack

        # legacy mode overrides filter_stack
        if legacy_mode:
            raw_tag_filters = [repair.tag_reorder_layer, repair.filter_invalid_yz_point_codes]
            compiled_tag_filters = []

        # low level tag compiler, creates simple tuple like tags DXFTag(group code, value)

        # apply low level filters
        for _filter in raw_tag_filters:
            tag_loader = _filter(tag_loader)

        # compiles vertices and binary tags into DXFVertex() or DXFBinaryTag()
        tag_loader = tag_compiler(tag_loader)

        # apply compiled tags filter
        for _filter in compiled_tag_filters:
            tag_loader = _filter(tag_loader)

        doc = cls()
        doc._load(tag_loader)
        return doc

    @classmethod
    def from_tags(cls, compiled_tags: Iterable['DXFTag']) -> 'Drawing':
        """ Create new drawing from compiled tags. (internal API)"""
        doc = cls()
        doc._load(tagger=compiled_tags)
        return doc

    @classmethod
    def from_section_dict(cls, sections: SectionDict) -> 'Drawing':
        """ Create new drawing from a SectionDict. (internal API)"""
        doc = cls()
        doc._load(sections=sections)
        return doc

    def _load(self, tagger: Optional[Iterable['DXFTag']] = None, sections: Optional[SectionDict] = None):
        if tagger is None and sections is None:
            raise ValueError('DXF tagger or SectionDict required.')

        if sections is None:
            sections = load_dxf_structure(tagger)  # load complete DXF entity structure
        try:  # discard section THUMBNAILIMAGE
            del sections['THUMBNAILIMAGE']
        except KeyError:
            pass
        # -----------------------------------------------------------------------------------
        # create header section:
        # all header tags are the first DXF structure entity
        header_entities = sections.get('HEADER', [None])[0]
        if header_entities is None:
            # create default header, files without header are by default DXF R12
            self.header = HeaderSection.new(dxfversion=DXF12)
        else:
            self.header = HeaderSection.load(header_entities)
        # -----------------------------------------------------------------------------------
        # Missing $ACADVER defaults to DXF R12
        self._dxfversion: str = self.header.get('$ACADVER', DXF12)
        # Store original DXF version of loaded file.
        self._loaded_dxfversion = self._dxfversion
        self.encoding = toencoding(self.header.get('$DWGCODEPAGE', 'ANSI_1252'))
        # get handle seed
        seed: str = self.header.get('$HANDSEED', str(self.entitydb.handles))
        # setup handles
        self.entitydb.handles.reset(seed)
        # store all necessary DXF entities in the drawing database
        fill_database(sections, self.dxffactory)
        # all handles used in the DXF file are known at this point
        # -----------------------------------------------------------------------------------
        # create sections:
        self.classes = ClassesSection(self, sections.get('CLASSES', None))
        self.tables = TablesSection(self, sections.get('TABLES', None))
        # create *Model_Space and *Paper_Space BLOCK_RECORDS
        # BlockSection setup takes care about the rest
        self._create_required_block_records()
        # table records available
        self.blocks = BlocksSection(self, sections.get('BLOCKS', None))

        self.entities = EntitySection(self, sections.get('ENTITIES', None))
        self.objects = ObjectsSection(self, sections.get('OBJECTS', None))
        # only valid for DXF R2013 and later
        self.acdsdata = AcDsDataSection(self, sections.get('ACDSDATA', None))

        for name, data in sections.items():
            if name not in MANAGED_SECTIONS:
                self.stored_sections.append(StoredSection(data))
        # -----------------------------------------------------------------------------------
        if self.dxfversion < DXF12:
            # upgrade to DXF R12
            logger.info('Upgrading drawing to DXF R12.')
            self.dxfversion = DXF12

        # DIMSTYLE: ezdxf uses names for blocks, linetypes and text style as internal data, handles are set at export
        # requires BLOCKS and TABLES section!
        self.tables.resolve_dimstyle_names()

        if self.dxfversion == DXF12:
            # TABLE requires in DXF12 no handle and has no owner tag, but DXF R2000+, requires a TABLE with handle
            # and each table entry has an owner tag, pointing to the TABLE entry
            self.tables.create_table_handles()

        if self.dxfversion in (DXF13, DXF14):
            # upgrade to DXF R2000
            self.dxfversion = DXF2000
            self.create_all_arrow_blocks()

        self.rootdict = self.objects.rootdict
        self.objects.setup_objects_management_tables(self.rootdict)  # create missing tables

        self.layouts = Layouts.load(self)
        self._finalize_setup()

    def create_all_arrow_blocks(self):
        """
        For upgrading DXF R12/13/14 files to R2000, it is necessary to create all used arrow blocks before saving the
        DXF file, else $HANDSEED is not the next available handle, which is a problem for AutoCAD.
        To be save create all known AutoCAD arrows, because references to arrow blocks can be in DIMSTYLE,
        DIMENSION override, LEADER override and maybe other places.

        """
        from ezdxf.render.arrows import ARROWS
        for arrow_name in ARROWS.__acad__:
            ARROWS.create_block(self.blocks, arrow_name)

    def _create_required_block_records(self):
        if '*Model_Space' not in self.block_records:
            self.block_records.new('*Model_Space')
        if '*Paper_Space' not in self.block_records:
            self.block_records.new('*Paper_Space')

    def saveas(self, filename: str, encoding: str = None, fmt: str = 'asc') -> None:
        """
        Set :class:`Drawing` attribute :attr:`filename` to `filename` and write drawing to the file system.
        Override file encoding by argument `encoding`, handle with care, but this option allows you to create
        DXF files for applications that handles file encoding different than AutoCAD.

        Args:
            filename: file name as string
            encoding: override default encoding as Python encoding string like ``'utf-8'``
            fmt: ``'asc'`` for ASCII DXF (default) or ``'bin'`` for Binary DXF

        """
        self.filename = filename
        self.save(encoding=encoding, fmt=fmt)

    def save(self, encoding: str = None, fmt: str = 'asc') -> None:
        """
        Write drawing to file-system by using the :attr:`filename` attribute as filename.
        Override file encoding by argument `encoding`, handle with care, but this option allows you to create
        DXF files for applications that handles file encoding different than AutoCAD.

        Args:
            encoding: override default encoding as Python encoding string like ``'utf-8'``
            fmt: ``'asc'`` for ASCII DXF (default) or ``'bin'`` for Binary DXF
        """
        # DXF R12, R2000, R2004 - ASCII encoding
        # DXF R2007 and newer - UTF-8 encoding
        # in ASCII mode, unknown characters will be escaped as \U+nnnn unicode characters.

        if encoding is None:
            enc = self.output_encoding
        else:  # override default encoding, for applications that handle encoding different than AutoCAD
            enc = encoding

        if fmt.startswith('asc'):
            fp = io.open(self.filename, mode='wt', encoding=enc, errors='dxfreplace')
        elif fmt.startswith('bin'):
            fp = open(self.filename, 'wb')
        else:
            raise ValueError(f"Unknown output format: '{fmt}'.")
        try:
            self.write(fp, fmt=fmt)
        finally:
            fp.close()

    def write(self, stream: Union[TextIO, BinaryIO], fmt: str = 'asc') -> None:
        """
        Write drawing as ASCII DXF to a text stream or as Binary DXF to a binary stream.
        For DXF R2004 (AC1018) and prior open stream with drawing :attr:`encoding` and :code:`mode='wt'`.
        For DXF R2007 (AC1021) and later use :code:`encoding='utf-8'`, or better use the later added :class:`Drawing`
        property :attr:`output_encoding` which returns the correct encoding automatically.

        Args:
            stream: output text stream or binary stream
            fmt: ``'asc'`` for ASCII DXF (default) or ``'bin'`` for binary DXF
        """
        dxfversion = self.dxfversion
        if dxfversion == DXF12:
            handles = bool(self.header.get('$HANDLING', 0))
        else:
            handles = True
        if dxfversion > DXF12:
            self.classes.add_required_classes(dxfversion)

        self._create_appids()
        self._update_header_vars()
        self._update_metadata()

        if fmt.startswith('asc'):
            tagwriter = TagWriter(stream, write_handles=handles, dxfversion=dxfversion)
        elif fmt.startswith('bin'):
            tagwriter = BinaryTagWriter(
                stream, write_handles=handles, dxfversion=dxfversion, encoding=self.output_encoding,
            )
            tagwriter.write_signature()
        else:
            raise ValueError(f"Unknown output format: '{fmt}'.")

        self.export_sections(tagwriter)

    def encode_base64(self) -> bytes:
        """ Returns DXF document as base64 encoded binary data.

        .. versionadded:: 0.12
            Thanks to Joseph Flack

        """
        stream = io.StringIO()
        self.write(stream)
        # create binary data with windows line ending
        binary_data = stream.getvalue().encode(self.output_encoding).replace(b'\n', b'\r\n')
        return base64.encodebytes(binary_data)

    def export_sections(self, tagwriter: 'TagWriter') -> None:
        """ DXF export sections. (internal API) """
        dxfversion = tagwriter.dxfversion
        self.header.export_dxf(tagwriter)
        if dxfversion > DXF12:
            self.classes.export_dxf(tagwriter)
        self.tables.export_dxf(tagwriter)
        self.blocks.export_dxf(tagwriter)
        self.entities.export_dxf(tagwriter)
        if dxfversion > DXF12:
            self.objects.export_dxf(tagwriter)
        if self.acdsdata.is_valid:
            self.acdsdata.export_dxf(tagwriter)
        for section in self.stored_sections:
            section.export_dxf(tagwriter)

        tagwriter.write_tag2(0, 'EOF')

    def _update_header_vars(self):
        from ezdxf.lldxf.const import acad_maint_ver

        # set or correct $CMATERIAL handle
        material = self.entitydb.get(self.header.get('$CMATERIAL', None))
        if material is None or material.dxftype() != 'MATERIAL':
            if 'ByLayer' in self.materials:
                self.header['$CMATERIAL'] = self.materials.get('ByLayer').dxf.handle
            else:  # set any handle, except '0' which crashes BricsCAD
                self.header['$CMATERIAL'] = '45'

        # set ACAD maintenance version - same values as used by BricsCAD
        self.header['$ACADMAINTVER'] = acad_maint_ver.get(self.dxfversion, 0)

    def _update_metadata(self):
        if options.write_fixed_meta_data_for_testing:
            fixed_date = juliandate(datetime(2000, 1, 1, 0, 0))
            self.header['$TDCREATE'] = fixed_date
            self.header['$TDUCREATE'] = fixed_date
            self.header['$TDUPDATE'] = fixed_date
            self.header['$TDUUPDATE'] = fixed_date
            self.header['$VERSIONGUID'] = '00000000-0000-0000-0000-000000000000'
            self.header['$FINGERPRINTGUID'] = '00000000-0000-0000-0000-000000000000'
        else:
            now = datetime.now()
            self.header['$TDUPDATE'] = juliandate(now)
            self.reset_version_guid()

        self.header['$HANDSEED'] = str(self.entitydb.handles)  # next handle
        self.header['$DWGCODEPAGE'] = tocodepage(self.encoding)

    def _create_appid_if_not_exist(self, name: str, flags: int = 0) -> None:
        if name not in self.appids:
            self.appids.new(name, {'flags': flags})

    def _create_appids(self):
        if 'HATCH' in self.tracker.dxftypes:
            self._create_appid_if_not_exist('HATCHBACKGROUNDCOLOR', 0)

    @property
    def acad_release(self) -> str:
        """ Returns the AutoCAD release number like ``'R12'`` or ``'R2000'``. """
        return acad_release.get(self.dxfversion, "unknown")

    @property
    def layers(self) -> 'Table':
        return self.tables.layers

    @property
    def linetypes(self) -> 'Table':
        return self.tables.linetypes

    @property
    def styles(self) -> 'Table':
        return self.tables.styles

    @property
    def dimstyles(self) -> 'Table':
        return self.tables.dimstyles

    @property
    def ucs(self) -> 'Table':
        return self.tables.ucs

    @property
    def appids(self) -> 'Table':
        return self.tables.appids

    @property
    def views(self) -> 'Table':
        return self.tables.views

    @property
    def block_records(self) -> 'Table':
        return self.tables.block_records

    @property
    def viewports(self) -> 'ViewportTable':
        return self.tables.viewports

    @property
    def plotstyles(self) -> 'Dictionary':
        return self.rootdict['ACAD_PLOTSTYLENAME']

    @property
    def dimension_renderer(self) -> DimensionRenderer:
        return self._dimension_renderer

    @dimension_renderer.setter
    def dimension_renderer(self, renderer: DimensionRenderer) -> None:
        """
        Set your own dimension line renderer if needed.

        see also: ezdxf.render.dimension

        """
        self._dimension_renderer = renderer

    def modelspace(self) -> 'Layout':
        """ Returns the modelspace layout, displayed as ``'Model'`` tab in CAD applications, defined by block record
        named ``'*Model_Space'``.
        """
        return self.layouts.modelspace()

    def layout(self, name: str = None) -> 'Layout':
        """ Returns paperspace layout `name` or returns first layout in tab order if `name` is ``None``. """
        return self.layouts.get(name)

    def active_layout(self) -> 'Layout':
        """ Returns the active paperspace layout, defined by block record name ``'*Paper_Space'``. """
        return self.layouts.active_layout()

    def layout_names(self) -> Iterable[str]:
        """ Returns all layout names (modelspace ``'Model'`` included) in arbitrary order. """
        return list(self.layouts.names())

    def layout_names_in_taborder(self) -> Iterable[str]:
        """ Returns all layout names (modelspace included, always first name) in tab order. """
        return list(self.layouts.names_in_taborder())

    def reset_fingerprint_guid(self):
        """ Reset fingerprint GUID. """
        self.header['$FINGERPRINTGUID'] = guid()

    def reset_version_guid(self):
        """ Reset version GUID. """
        self.header['$VERSIONGUID'] = guid()

    @property
    def acad_compatible(self) -> bool:
        """ Returns ``True`` if drawing is AutoCAD compatible. """
        return self._acad_compatible

    def add_acad_incompatibility_message(self, msg: str):
        """ Add AutoCAD incompatibility message. (internal API) """
        self._acad_compatible = False
        if msg not in self._acad_incompatibility_reason:
            self._acad_incompatibility_reason.add(msg)
            logger.warning(f'Drawing is incompatible to AutoCAD, because {msg}.')

    def query(self, query: str = '*') -> EntityQuery:
        """
        Entity query over all layouts and blocks, excluding the OBJECTS section.

        Args:
            query: query string

        .. seealso::

            :ref:`entity query string` and :ref:`entity queries`

        """
        return EntityQuery(self.chain_layouts_and_blocks(), query)

    def groupby(self, dxfattrib="", key=None) -> dict:
        """
        Groups DXF entities of all layouts and blocks (excluding the OBJECTS section) by a DXF attribute or a key
        function.

        Args:
            dxfattrib: grouping DXF attribute like ``'layer'``
            key: key function, which accepts a :class:`DXFEntity` as argument and returns a hashable grouping key
                 or ``None`` to ignore this entity.

        .. seealso::

            :func:`~ezdxf.groupby.groupby` documentation

        """
        return groupby(self.chain_layouts_and_blocks(), dxfattrib, key)

    def chain_layouts_and_blocks(self) -> Iterable['DXFEntity']:
        """
        Chain entity spaces of all layouts and blocks. Yields an iterator for all entities in all layouts and blocks.

        """
        layouts = list(self.layouts_and_blocks())
        return chain.from_iterable(layouts)

    def layouts_and_blocks(self) -> Iterable['LayoutType']:
        """
        Iterate over all layouts (modelspace and paperspace) and all block definitions.

        """
        return iter(self.blocks)

    def delete_layout(self, name: str) -> None:
        """
        Delete paper space layout `name` and all entities owned by this layout. Available only for DXF R2000 or later,
        DXF R12 supports only one paperspace and it can't be deleted.

        """
        if name not in self.layouts:
            raise DXFValueError(f"Layout '{name}' does not exist.")
        else:
            self.layouts.delete(name)

    def new_layout(self, name, dxfattribs=None) -> 'Layout':
        """
        Create a new paperspace layout `name`. Returns a :class:`~ezdxf.layouts.Layout` object.
        DXF R12 (AC1009) supports only one paperspace layout, only the active paperspace layout is saved, other layouts
        are dismissed.

        Args:
            name: unique layout name
            dxfattribs: additional DXF attributes for the :class:`~ezdxf.entities.layout.DXFLayout` entity

        Raises:
            DXFValueError: :class:`~ezdxf.layouts.Layout` `name` already exist

        """
        if name in self.layouts:
            raise DXFValueError(f"Layout '{name}' already exists.")
        else:
            return self.layouts.new(name, dxfattribs)

    def acquire_arrow(self, name: str):
        """
        For standard AutoCAD and ezdxf arrows create block definitions if required, otherwise check if block `name`
        exist. (internal API)

        """
        from ezdxf.render.arrows import ARROWS
        if ARROWS.is_acad_arrow(name) or ARROWS.is_ezdxf_arrow(name):
            ARROWS.create_block(self.blocks, name)
        elif name not in self.blocks:
            raise DXFValueError(f'Arrow block "{name}" does not exist.')

    def add_image_def(self, filename: str, size_in_pixel: Tuple[int, int], name=None):
        """
        Add an image definition to the objects section.

        Add an :class:`~ezdxf.entities.image.ImageDef` entity to the drawing (objects section). `filename` is the image
        file name as relative or absolute path and `size_in_pixel` is the image size in pixel as (x, y) tuple. To avoid
        dependencies to external packages, `ezdxf` can not determine the image size by itself. Returns a
        :class:`~ezdxf.entities.image.ImageDef` entity which is needed to create an image reference. `name` is the
        internal image name, if set to ``None``, name is auto-generated.

        Absolute image paths works best for AutoCAD but not really good, you have to update external references manually
        in AutoCAD, which is not possible in TrueView. If the drawing units differ from 1 meter, you also have to use:
        :meth:`set_raster_variables`.

        Args:
            filename: image file name (absolute path works best for AutoCAD)
            size_in_pixel: image size in pixel as (x, y) tuple
            name: image name for internal use, None for using filename as name (best for AutoCAD)

        .. seealso::

            :ref:`tut_image`

        """
        if 'ACAD_IMAGE_VARS' not in self.rootdict:
            self.objects.set_raster_variables(frame=0, quality=1, units='m')
        if name is None:
            name = filename
        return self.objects.add_image_def(filename, size_in_pixel, name)

    def set_raster_variables(self, frame: int = 0, quality: int = 1, units: str = 'm'):
        """
        Set raster variables.

        Args:
            frame: ``0`` = do not show image frame; ``1`` = show image frame
            quality: ``0`` = draft; ``1`` = high
            units: units for inserting images. This defines the real world unit for one drawing unit for the purpose of
                   inserting and scaling images with an associated resolution.

                   ===== ===========================
                   mm    Millimeter
                   cm    Centimeter
                   m     Meter (ezdxf default)
                   km    Kilometer
                   in    Inch
                   ft    Foot
                   yd    Yard
                   mi    Mile
                   ===== ===========================

        """
        self.objects.set_raster_variables(frame=frame, quality=quality, units=units)

    def set_wipeout_variables(self, frame=0):
        """
        Set wipeout variables.

        Args:
            frame: ``0`` = do not show image frame; ``1`` = show image frame

        """
        self.objects.set_wipeout_variables(frame=frame)

    def add_underlay_def(self, filename: str, format: str = 'ext', name: str = None):
        """
        Add an :class:`~ezdxf.entities.underlay.UnderlayDef` entity to the drawing (OBJECTS section).
        `filename` is the underlay file name as relative or absolute path and `format` as string (pdf, dwf, dgn).
        The underlay definition is required to create an underlay reference.

        Args:
            filename: underlay file name
            format: file format as string ``'pdf'|'dwf'|'dgn'`` or ``'ext'`` for getting file format from filename extension
            name: pdf format = page number to display; dgn format = ``'default'``; dwf: ????

        .. seealso::

            :ref:`tut_underlay`

        """
        if format == 'ext':
            format = filename[-3:]
        return self.objects.add_underlay_def(filename, format, name)

    def add_xref_def(self, filename: str, name: str, flags: int = BLK_XREF | BLK_EXTERNAL):
        """
        Add an external reference (xref) definition to the blocks section.

        Args:
            filename: external reference filename
            name: name of the xref block
            flags: block flags

        """
        self.blocks.new(name=name, dxfattribs={
            'flags': flags,
            'xref_path': filename
        })

    def audit(self) -> 'Auditor':
        """
        Checks document integrity and fixes all fixable problems, not fixable problems are stored in
        :attr:`Auditor.errors`.

        If you are messing around with internal structures, call this method before saving to be sure to export valid
        DXF documents, but be aware this is a long running task.

        """
        from ezdxf.audit.auditor import Auditor
        auditor = Auditor(self)
        auditor.run()
        return auditor

    def validate(self, print_report=True) -> bool:
        """
        Simple way to run an audit process. Fixes all fixable problems, return ``False`` if not fixable errors
        occurs, to get more information about not fixable errors use :meth:`audit` method instead.

        Args:
            print_report: print report to stdout

        Returns: ``True`` if no errors occurred

        """
        auditor = self.audit()
        result = list(auditor.filter_zero_pointers(auditor))
        if len(result):
            if print_report:
                auditor.print_error_report()
            return False
        else:
            return True

    def set_modelspace_vport(self, height, center=(0, 0)) -> 'VPort':
        """ Set initial view/zoom location for the modelspace, this replaces the actual
        ``'*Active'`` viewport configuration.

        Args:
             height: modelspace area to view
             center: modelspace location to view in the center of the CAD application window.

        .. versionadded:: 0.11

        """
        self.viewports.delete_config('*Active')
        vport = cast('VPort', self.viewports.new('*Active'))
        vport.dxf.center = center
        vport.dxf.height = height
        return vport<|MERGE_RESOLUTION|>--- conflicted
+++ resolved
@@ -1,12 +1,8 @@
 # Created: 11.03.2011
 # Copyright (c) 2011-2020, Manfred Moitzi
 # License: MIT License
-<<<<<<< HEAD
 from typing import TYPE_CHECKING, TextIO, BinaryIO, Iterable, Union, Sequence, Tuple, Callable, cast
 from typing import Optional
-=======
-from typing import TYPE_CHECKING, TextIO, BinaryIO, Iterable, Union, Sequence, Tuple, Callable, cast, Optional
->>>>>>> 0fb31c21
 from datetime import datetime
 import io
 import base64
